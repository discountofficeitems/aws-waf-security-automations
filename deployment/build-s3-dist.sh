#!/bin/bash
# This assumes all of the OS-level configuration has been completed and git repo has already been cloned 
# 
# This script should be run from the repo's deployment directory 
# cd deployment 
# ./build-s3-dist.sh source-bucket-base-name trademarked-solution-name version-code 
# 
# Paramenters: 
#  - template-bucket: Name for the S3 bucket location where the templates are found
#  - source-bucket-base-name: Name for the S3 bucket location where the Lambda source 
#    code is deployed. The template will append '-[region_name]' to this bucket name.
#  - trademarked-solution-name: name of the solution for consistency 
#  - version-code: version of the package 
#
<<<<<<< HEAD
#    For example: ./build-s3-dist.sh template-bucket source-bucket-base-name my-solution v2.3.1
#    The template will then expect the source code to be located in the solutions-[region_name] bucket 
# 
# Check to see if input has been provided: 
if [ -z "$1" ] || [ -z "$2" ] || [ -z "$3" ] || [ -z "$4" ]; then 
    echo "Please provide the base template-bucket, source-bucket-base-name, trademark-approved-solution-name and version" 
    echo "For example: ./build-s3-dist.sh solutions solutions-code trademarked-solution-name v2.3.1" 
    exit 1 
fi 

echo "template bucket = $1"
echo "source bucket = $2"
echo "solution = $3"
echo "version = $4"
=======
# This assumes all of the OS-level configuration has been completed and git repo has already been cloned
#
# This script should be run from the repo's deployment directory:
# $> cd deployment
# $> ./build-s3-dist.sh source-bucket-base-name version-code
#
# Paramenters:
#  - source-bucket-base-name: Name for the S3 bucket location where the template will source the Lambda
#    code from. The template will append '-[region_name]' to this bucket name.
#    For example: ./build-s3-dist.sh solutions v2.3.0
#    The template will then expect the source code to be located in the solutions-[region_name] bucket
#  - version-code: version of the package

# Check to see if input has been provided:
if [ -z "$1" ] || [ -z "$2" ]; then
    echo "Please provide the base source bucket name and version where the lambda code will eventually reside."
    echo "For example: ./build-s3-dist.sh solutions v2.3.0"
    exit 1
fi
>>>>>>> 4df892ec

# Get reference for all important folders 
template_dir="$PWD" 
source_dir="$template_dir/../source" 

# There are now TWO dist directories
template_dist_dir="$template_dir/global-s3-assets" 
build_dist_dir="$template_dir/regional-s3-assets" 

echo "------------------------------------------------------------------------------"
echo "[Init] Clean old dist and node_modules folders"
echo "------------------------------------------------------------------------------"

echo "rm -rf $template_dist_dir" 
rm -rf $template_dist_dir 
echo "mkdir -p $template_dist_dir" 
mkdir -p $template_dist_dir 

echo "rm -rf $build_dist_dir" 
rm -rf $build_dist_dir 
echo "mkdir -p $build_dist_dir" 
mkdir -p $build_dist_dir 

echo "find $source_dir -iname \"node_modules\" -type d -exec rm -r \"{}\" \; 2> /dev/null"
find "$source_dir" -iname "node_modules" -type d -exec rm -r "{}" \; 2> /dev/null
echo "find $source_dir -iname \"dist\" -type d -exec rm -r \"{}\" \; 2> /dev/null"
find "$source_dir" -iname "dist" -type d -exec rm -r "{}" \; 2> /dev/null
echo "find ../ -type f -name 'package-lock.json' -delete"
find "$source_dir" -type f -name 'package-lock.json' -delete
echo "find ../ -type f -name '.DS_Store' -delete"
find "$source_dir" -type f -name '.DS_Store' -delete
echo "find $source_dir -iname \"package\" -type d -exec rm -r \"{}\" \; 2> /dev/null"
find "$source_dir" -iname "package" -type d -exec rm -r "{}" \; 2> /dev/null

echo "------------------------------------------------------------------------------"
echo "[Packing] Templates"
echo "------------------------------------------------------------------------------"

<<<<<<< HEAD
SUB1="s/%TEMPLATE_OUTPUT_BUCKET%/$1/g"
SUB2="s/%DIST_OUTPUT_BUCKET%/$2/g"
SUB3="s/%SOLUTION_NAME%/$3/g"
SUB4="s/%VERSION%/$4/g"

for FULLNAME in ./*.template
do
  TEMPLATE=`basename $FULLNAME`
  echo "Preparing $TEMPLATE"
  sed -e $SUB1 -e $SUB2 -e $SUB3 -e $SUB4 $template_dir/$TEMPLATE > $template_dist_dir/$TEMPLATE
done
=======
echo "Updating code source bucket in template with '$1'"
replace="s,%%BUCKET_NAME%%,$1,g"
echo "perl -pi -e $replace $dist_dir/aws-waf-security-automations.template"
perl -pi -e "$replace" "$dist_dir"/aws-waf-security-automations.template
echo "perl -pi -e $replace $dist_dir/aws-waf-security-automations-cloudfront.template"
perl -pi -e "$replace" "$dist_dir"/aws-waf-security-automations-cloudfront.template
echo "perl -pi -e $replace $dist_dir/aws-waf-security-automations-alb.template"
perl -pi -e "$replace" "$dist_dir"/aws-waf-security-automations-alb.template
echo "perl -pi -e $replace $dist_dir/aws-waf-security-automations-firehose-athena.template"
perl -pi -e "$replace" "$dist_dir"/aws-waf-security-automations-firehose-athena.template

echo "Updating code source version in template with '$2'"
replace="s,%%VERSION%%,$2,g"
echo "perl -pi -e $replace $dist_dir/aws-waf-security-automations.template"
perl -pi -e "$replace" "$dist_dir"/aws-waf-security-automations.template
echo "perl -pi -e $replace $dist_dir/aws-waf-security-automations-cloudfront.template"
perl -pi -e "$replace" "$dist_dir"/aws-waf-security-automations-cloudfront.template
echo "perl -pi -e $replace $dist_dir/aws-waf-security-automations-alb.template"
perl -pi -e "$replace" "$dist_dir"/aws-waf-security-automations-alb.template
echo "perl -pi -e $replace $dist_dir/aws-waf-security-automations-firehose-athena.template"
perl -pi -e "$replace" "$dist_dir"/aws-waf-security-automations-firehose-athena.template
>>>>>>> 4df892ec

echo "------------------------------------------------------------------------------"
echo "[Packing] Log Parser"
echo "------------------------------------------------------------------------------"
cd "$source_dir"/log-parser || exit 1
pip install -r requirements.txt --target ./package
cd "$source_dir"/log-parser/package || exit 1
zip -q -r9 "$build_dist_dir"/log-parser.zip .
cd "$source_dir"/log-parser || exit 1
zip -g "$build_dist_dir"/log-parser.zip log-parser.py
zip -d "$build_dist_dir"/log-parser.zip 'LICENSE' 'README.*'

echo "------------------------------------------------------------------------------"
echo "[Packing] Access Handler"
echo "------------------------------------------------------------------------------"
cd "$source_dir"/access-handler || exit 1
pip install -r requirements.txt --target ./package
cd "$source_dir"/access-handler/package || exit 1
zip -q -r9 "$build_dist_dir"/access-handler.zip .
cd "$source_dir"/access-handler || exit 1
zip -g "$build_dist_dir"/access-handler.zip access-handler.py
zip -d "$build_dist_dir"/access-handler.zip 'LICENSE' 'README.*'

echo "------------------------------------------------------------------------------"
echo "[Packing] IP Lists Parser"
echo "------------------------------------------------------------------------------"
cd "$source_dir"/reputation-lists-parser || exit 1
npm install --production
zip -q -r9 "$build_dist_dir"/reputation-lists-parser.zip ./*
zip -d "$build_dist_dir"/reputation-lists-parser.zip '*.spec.js' '*_test.js'

echo "------------------------------------------------------------------------------"
echo "[Packing] Custom Resource"
echo "------------------------------------------------------------------------------"
cd "$source_dir"/custom-resource || exit 1
pip install -r requirements.txt --target ./package
cd "$source_dir"/custom-resource/package || exit 1
zip -q -r9 "$build_dist_dir"/custom-resource.zip .
cd "$source_dir"/custom-resource || exit 1
zip -g "$build_dist_dir"/custom-resource.zip custom-resource.py
zip -d "$build_dist_dir"/custom-resource.zip 'LICENSE' 'README.*'

echo "------------------------------------------------------------------------------"
echo "[Packing] Helper"
echo "------------------------------------------------------------------------------"
cd "$source_dir"/helper || exit 1
pip install -r requirements.txt --target ./package
cd "$source_dir"/helper/package || exit 1
zip -q -r9 "$build_dist_dir"/helper.zip ./*
cd "$source_dir"/helper || exit 1
zip -g "$build_dist_dir"/helper.zip helper.py<|MERGE_RESOLUTION|>--- conflicted
+++ resolved
@@ -12,7 +12,6 @@
 #  - trademarked-solution-name: name of the solution for consistency 
 #  - version-code: version of the package 
 #
-<<<<<<< HEAD
 #    For example: ./build-s3-dist.sh template-bucket source-bucket-base-name my-solution v2.3.1
 #    The template will then expect the source code to be located in the solutions-[region_name] bucket 
 # 
@@ -27,27 +26,6 @@
 echo "source bucket = $2"
 echo "solution = $3"
 echo "version = $4"
-=======
-# This assumes all of the OS-level configuration has been completed and git repo has already been cloned
-#
-# This script should be run from the repo's deployment directory:
-# $> cd deployment
-# $> ./build-s3-dist.sh source-bucket-base-name version-code
-#
-# Paramenters:
-#  - source-bucket-base-name: Name for the S3 bucket location where the template will source the Lambda
-#    code from. The template will append '-[region_name]' to this bucket name.
-#    For example: ./build-s3-dist.sh solutions v2.3.0
-#    The template will then expect the source code to be located in the solutions-[region_name] bucket
-#  - version-code: version of the package
-
-# Check to see if input has been provided:
-if [ -z "$1" ] || [ -z "$2" ]; then
-    echo "Please provide the base source bucket name and version where the lambda code will eventually reside."
-    echo "For example: ./build-s3-dist.sh solutions v2.3.0"
-    exit 1
-fi
->>>>>>> 4df892ec
 
 # Get reference for all important folders 
 template_dir="$PWD" 
@@ -86,41 +64,17 @@
 echo "[Packing] Templates"
 echo "------------------------------------------------------------------------------"
 
-<<<<<<< HEAD
-SUB1="s/%TEMPLATE_OUTPUT_BUCKET%/$1/g"
-SUB2="s/%DIST_OUTPUT_BUCKET%/$2/g"
-SUB3="s/%SOLUTION_NAME%/$3/g"
-SUB4="s/%VERSION%/$4/g"
+SUB1="s,%TEMPLATE_OUTPUT_BUCKET%,$1,g"
+SUB2="s,%DIST_OUTPUT_BUCKET%,$2,g"
+SUB3="s,%SOLUTION_NAME%,$3,g"
+SUB4="s,%VERSION%,$4,g"
 
 for FULLNAME in ./*.template
 do
   TEMPLATE=`basename $FULLNAME`
   echo "Preparing $TEMPLATE"
-  sed -e $SUB1 -e $SUB2 -e $SUB3 -e $SUB4 $template_dir/$TEMPLATE > $template_dist_dir/$TEMPLATE
+  perl -p -e "$SUB1;$SUB2;$SUB3;$SUB4" < $template_dir/$TEMPLATE > $template_dist_dir/$TEMPLATE
 done
-=======
-echo "Updating code source bucket in template with '$1'"
-replace="s,%%BUCKET_NAME%%,$1,g"
-echo "perl -pi -e $replace $dist_dir/aws-waf-security-automations.template"
-perl -pi -e "$replace" "$dist_dir"/aws-waf-security-automations.template
-echo "perl -pi -e $replace $dist_dir/aws-waf-security-automations-cloudfront.template"
-perl -pi -e "$replace" "$dist_dir"/aws-waf-security-automations-cloudfront.template
-echo "perl -pi -e $replace $dist_dir/aws-waf-security-automations-alb.template"
-perl -pi -e "$replace" "$dist_dir"/aws-waf-security-automations-alb.template
-echo "perl -pi -e $replace $dist_dir/aws-waf-security-automations-firehose-athena.template"
-perl -pi -e "$replace" "$dist_dir"/aws-waf-security-automations-firehose-athena.template
-
-echo "Updating code source version in template with '$2'"
-replace="s,%%VERSION%%,$2,g"
-echo "perl -pi -e $replace $dist_dir/aws-waf-security-automations.template"
-perl -pi -e "$replace" "$dist_dir"/aws-waf-security-automations.template
-echo "perl -pi -e $replace $dist_dir/aws-waf-security-automations-cloudfront.template"
-perl -pi -e "$replace" "$dist_dir"/aws-waf-security-automations-cloudfront.template
-echo "perl -pi -e $replace $dist_dir/aws-waf-security-automations-alb.template"
-perl -pi -e "$replace" "$dist_dir"/aws-waf-security-automations-alb.template
-echo "perl -pi -e $replace $dist_dir/aws-waf-security-automations-firehose-athena.template"
-perl -pi -e "$replace" "$dist_dir"/aws-waf-security-automations-firehose-athena.template
->>>>>>> 4df892ec
 
 echo "------------------------------------------------------------------------------"
 echo "[Packing] Log Parser"
